--- conflicted
+++ resolved
@@ -966,20 +966,8 @@
             value: U256::from(394500u64),
         },
     ];
-<<<<<<< HEAD
     // let rw_map: RwMap = rows.clone().into();
     let circuit = StateCircuit::new(&new_chunk_from_rw_map(&RwMap::from(rows.clone()), None));
-=======
-
-    let updates = MptUpdates::mock_from(&rows);
-    let circuit = StateCircuit::<Fr> {
-        rows: rows.clone(),
-        updates,
-        overrides: HashMap::default(),
-        n_rows: N_ROWS,
-        _marker: std::marker::PhantomData,
-    };
->>>>>>> 3bbc757a
     let power_of_randomness = circuit.instance();
     let prover1 = MockProver::<Fr>::run(17, &circuit, power_of_randomness).unwrap();
 
@@ -1000,18 +988,7 @@
         },
     ]);
 
-<<<<<<< HEAD
     let circuit = StateCircuit::new(&new_chunk_from_rw_map(&rows.into(), None));
-=======
-    let updates = MptUpdates::mock_from(&rows);
-    let circuit = StateCircuit::<Fr> {
-        rows,
-        updates,
-        overrides: HashMap::default(),
-        n_rows: N_ROWS,
-        _marker: std::marker::PhantomData,
-    };
->>>>>>> 3bbc757a
     let power_of_randomness = circuit.instance();
     let prover2 = MockProver::<Fr>::run(17, &circuit, power_of_randomness).unwrap();
 
@@ -1060,15 +1037,11 @@
         updates,
         overrides,
         n_rows: N_ROWS,
-<<<<<<< HEAD
         permu_alpha: Fr::from(1),
         permu_gamma: Fr::from(1),
         rw_fingerprints: rwtable_fingerprints,
         prev_chunk_last_rw: None,
-        _marker: std::marker::PhantomData::default(),
-=======
         _marker: std::marker::PhantomData,
->>>>>>> 3bbc757a
     };
     let instance = circuit.instance();
 
