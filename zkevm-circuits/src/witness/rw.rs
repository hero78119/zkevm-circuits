//! The Read-Write table related structs
use std::{
    collections::{HashMap, HashSet},
    iter,
};

use bus_mapping::{
    exec_trace::OperationRef,
    operation::{
        self, AccountField, CallContextField, StepStateField, Target, TxLogField, TxReceiptField,
    },
};
use eth_types::{Address, Field, ToAddress, ToScalar, Word, U256};
use halo2_proofs::circuit::Value;
use itertools::Itertools;

use crate::{
<<<<<<< HEAD
    table::{
        AccountFieldTag, CallContextFieldTag, StepStateFieldTag, TxLogFieldTag, TxReceiptFieldTag,
    },
    util::{build_tx_log_address, unwrap_value, word},
=======
    table::{AccountFieldTag, CallContextFieldTag, TxLogFieldTag, TxReceiptFieldTag},
    util::{build_tx_log_address, word::WordLoHi},
>>>>>>> 3bbc757a
};

use super::MptUpdates;

<<<<<<< HEAD
const U64_BYTES: usize = u64::BITS as usize / 8usize;

/// Rw constainer for a witness block
=======
/// Rw container for a witness block
>>>>>>> 3bbc757a
#[derive(Debug, Default, Clone)]
pub struct RwMap(pub HashMap<Target, Vec<Rw>>);

impl std::ops::Index<(Target, usize)> for RwMap {
    type Output = Rw;

    fn index(&self, (tag, idx): (Target, usize)) -> &Self::Output {
        &self.0.get(&tag).unwrap()[idx]
    }
}

impl std::ops::Index<OperationRef> for RwMap {
    type Output = Rw;

    fn index(&self, OperationRef(tag, idx): OperationRef) -> &Self::Output {
        &self.0.get(&tag).unwrap()[idx]
    }
}

impl RwMap {
    /// Check rw_counter is continuous
    pub fn check_rw_counter_sanity(&self) {
        for (rw_counter_prev, rw_counter_cur) in self
            .0
            .iter()
            .filter(|(tag, _rs)| !matches!(tag, Target::Padding) && !matches!(tag, Target::Start))
            .flat_map(|(_tag, rs)| rs)
            .map(|r| r.rw_counter())
            .sorted()
            .tuple_windows()
        {
            debug_assert_eq!(rw_counter_cur - rw_counter_prev, 1);
        }
    }
    /// Check value in the same way like StateCircuit
    pub fn check_value(&self) {
        let err_msg_first = "first access reads don't change value";
        let err_msg_non_first = "non-first access reads don't change value";
        let rows = self.table_assignments(false);
        let updates = MptUpdates::mock_from(&rows);
        let mut errs = Vec::new();
        for idx in 1..rows.len() {
            let row = &rows[idx];
            let prev_row = &rows[idx - 1];
            let is_first = {
                let key = |row: &Rw| {
                    (
                        row.tag() as u64,
                        row.id().unwrap_or_default(),
                        row.address().unwrap_or_default(),
                        row.field_tag().unwrap_or_default(),
                        row.storage_key().unwrap_or_default(),
                    )
                };
                key(prev_row) != key(row)
            };
            if !row.is_write() {
                let value = row.value_assignment();
                if is_first {
                    // value == init_value
                    if let Some(init_value) = updates.get(row).map(|u| u.value_assignments().1) {
                        if value != init_value {
                            errs.push((idx, err_msg_first, *row, *prev_row));
                        }
                    }
                    if row.tag() == Target::CallContext {
                        println!("call context value: {:?}", row);
                    }
                } else {
                    // value == prev_value
                    let prev_value = prev_row.value_assignment();

                    if value != prev_value {
                        errs.push((idx, err_msg_non_first, *row, *prev_row));
                    }
                }
            }
        }
        if !errs.is_empty() {
            log::error!("after rw value check, err num: {}", errs.len());
            for (idx, err_msg, row, prev_row) in errs {
                log::error!(
                    "err: rw idx: {}, reason: \"{}\", row: {:?}, prev_row: {:?}",
                    idx,
                    err_msg,
                    row,
                    prev_row
                );
            }
        }
    }
    /// Calculates the number of Rw::Padding rows needed.
    /// `target_len` is allowed to be 0 as an "auto" mode,
    /// return padding size also allow to be 0, means no padding
    pub(crate) fn padding_len(rows_len: usize, target_len: usize) -> usize {
        if target_len >= rows_len {
            target_len - rows_len
        } else {
            if target_len != 0 {
                panic!(
                    "RwMap::padding_len overflow, target_len: {}, rows_len: {}",
                    target_len, rows_len
                );
            }
            0
        }
    }
    /// padding Rw::Start/Rw::Padding accordingly
    pub fn table_assignments_padding(
        rows: &[Rw],
        target_len: usize,
        padding_start_rw: Option<Rw>,
    ) -> (Vec<Rw>, usize) {
        let mut padding_exist = HashSet::new();
        // Remove Start/Padding rows as we will add them from scratch.
        let rows_trimmed: Vec<Rw> = rows
            .iter()
            .filter(|rw| {
                if let Rw::Padding { rw_counter } = rw {
                    padding_exist.insert(*rw_counter);
                }

                !matches!(rw, Rw::Start { .. })
            })
            .cloned()
            .collect();
<<<<<<< HEAD
        let padding_length = {
            let length = Self::padding_len(rows_trimmed.len(), target_len);
            length.saturating_sub(1)
        };

        // padding rw_counter starting from
        // +1 for to including padding_start row
        let start_padding_rw_counter = rows_trimmed.len() + 1;

        let padding = (start_padding_rw_counter..).flat_map(|rw_counter| {
            if padding_exist.contains(&rw_counter) {
                None
            } else {
                Some(Rw::Padding { rw_counter })
            }
        });
        (
            iter::empty()
                .chain([padding_start_rw.unwrap_or(Rw::Start { rw_counter: 1 })])
                .chain(rows_trimmed.into_iter())
                .chain(padding.into_iter())
                .take(target_len)
                .collect(),
            padding_length,
        )
=======
        let padding_length = Self::padding_len(rows.len(), target_len);
        let padding = (1..=padding_length).map(|rw_counter| Rw::Start { rw_counter });
        (padding.chain(rows).collect(), padding_length)
>>>>>>> 3bbc757a
    }
    /// Build Rws for assignment
    pub fn table_assignments(&self, keep_chronological_order: bool) -> Vec<Rw> {
        let mut rows: Vec<Rw> = self.0.values().flatten().cloned().collect();
        if keep_chronological_order {
            rows.sort_by_key(|row| (row.rw_counter(), row.tag() as u64));
        } else {
            rows.sort_by_key(|row| {
                (
                    row.tag() as u64,
                    row.id().unwrap_or_default(),
                    row.address().unwrap_or_default(),
                    row.field_tag().unwrap_or_default(),
                    row.storage_key().unwrap_or_default(),
                    row.rw_counter(),
                )
            });
        }

        rows
    }

    /// take only rw_counter within range
    pub fn take_rw_counter_range(mut self, start_rwc: usize, end_rwc: usize) -> Self {
        for rw in self.0.values_mut() {
            rw.retain(|r| r.rw_counter() >= start_rwc && r.rw_counter() < end_rwc)
        }
        self
    }
    /// Get one Rw for a chunk specified by index
    pub fn get_rw(container: &operation::OperationContainer, counter: usize) -> Option<Rw> {
        let rws: Self = container.into();
        for rwv in rws.0.values() {
            for rw in rwv {
                if rw.rw_counter() == counter {
                    return Some(*rw);
                }
            }
        }
        None
    }
}
#[allow(
    missing_docs,
    reason = "Some of the docs are tedious and can be found at https://github.com/privacy-scaling-explorations/zkevm-specs/blob/master/specs/tables.md"
)]
/// Read-write records in execution. Rws are used for connecting evm circuit and
/// state circuits.
#[derive(Clone, Copy, Debug)]
pub enum Rw {
    /// Start
    Start { rw_counter: usize },
    /// TxAccessListAccount
    TxAccessListAccount {
        rw_counter: usize,
        is_write: bool,
        tx_id: usize,
        account_address: Address,
        is_warm: bool,
        is_warm_prev: bool,
    },
    /// TxAccessListAccountStorage
    TxAccessListAccountStorage {
        rw_counter: usize,
        is_write: bool,
        tx_id: usize,
        account_address: Address,
        storage_key: Word,
        is_warm: bool,
        is_warm_prev: bool,
    },
    /// TxRefund
    TxRefund {
        rw_counter: usize,
        is_write: bool,
        tx_id: usize,
        value: u64,
        value_prev: u64,
    },
    /// Account
    Account {
        rw_counter: usize,
        is_write: bool,
        account_address: Address,
        field_tag: AccountFieldTag,
        value: Word,
        value_prev: Word,
    },
    /// AccountStorage
    AccountStorage {
        rw_counter: usize,
        is_write: bool,
        account_address: Address,
        storage_key: Word,
        value: Word,
        value_prev: Word,
        tx_id: usize,
        committed_value: Word,
    },
    /// CallContext
    CallContext {
        rw_counter: usize,
        is_write: bool,
        call_id: usize,
        field_tag: CallContextFieldTag,
        value: Word,
    },
    /// Stack
    Stack {
        rw_counter: usize,
        is_write: bool,
        call_id: usize,
        stack_pointer: usize,
        value: Word,
    },
    /// Memory
    Memory {
        rw_counter: usize,
        is_write: bool,
        call_id: usize,
        memory_address: u64,
        byte: u8,
    },
    /// TxLog
    TxLog {
        rw_counter: usize,
        is_write: bool,
        tx_id: usize,
        log_id: u64, // pack this can index together into address?
        field_tag: TxLogFieldTag,
        /// index has 3 usages depends on `crate::table::TxLogFieldTag`
        /// - topic index (0..4) if field_tag is TxLogFieldTag::Topic
        /// - byte index if field_tag is TxLogFieldTag:Data
        /// - 0 for other field tags
        index: usize,
        /// when it is topic field, value can be word type
        value: Word,
    },
    /// TxReceipt
    TxReceipt {
        rw_counter: usize,
        is_write: bool,
        tx_id: usize,
        field_tag: TxReceiptFieldTag,
        value: u64,
    },

    /// StepState
    StepState {
        rw_counter: usize,
        is_write: bool,
        field_tag: StepStateFieldTag,
        value: Word,
    },

    /// ...

    /// Padding, must be the largest enum
    Padding { rw_counter: usize },
}

/// general to vector
pub trait ToVec<T> {
    /// to 2d vec
    fn to2dvec(&self) -> Vec<Vec<T>>;
}

impl<F: Field> ToVec<Value<F>> for Vec<Rw> {
    fn to2dvec(&self) -> Vec<Vec<Value<F>>> {
        self.iter()
            .map(|row| {
                row.table_assignment::<F>()
                    .unwrap()
                    .values()
                    .iter()
                    .map(|f| Value::known(*f))
                    .collect::<Vec<Value<F>>>()
            })
            .collect::<Vec<Vec<Value<F>>>>()
    }
}

/// Rw table row assignment
#[derive(Default, Clone, Copy, Debug)]
pub struct RwRow<F> {
    pub(crate) rw_counter: F,
    pub(crate) is_write: F,
    pub(crate) tag: F,
    pub(crate) id: F,
    pub(crate) address: F,
    pub(crate) field_tag: F,
    pub(crate) storage_key: WordLoHi<F>,
    pub(crate) value: WordLoHi<F>,
    pub(crate) value_prev: WordLoHi<F>,
    pub(crate) init_val: WordLoHi<F>,
}

impl<F: Field> RwRow<F> {
    pub(crate) fn values(&self) -> [F; 14] {
        [
            self.rw_counter,
            self.is_write,
            self.tag,
            self.id,
            self.address,
            self.field_tag,
            self.storage_key.lo(),
            self.storage_key.hi(),
            self.value.lo(),
            self.value.hi(),
            self.value_prev.lo(),
            self.value_prev.hi(),
            self.init_val.lo(),
            self.init_val.hi(),
        ]
    }

    pub(crate) fn rlc(&self, randomness: F) -> F {
        let values = self.values();
        values
            .iter()
            .rev()
            .fold(F::ZERO, |acc, value| acc * randomness + value)
    }
}

impl<F: Field> RwRow<Value<F>> {
    pub(crate) fn unwrap(self) -> RwRow<F> {
        let unwrap_f = |f: Value<F>| {
            let mut inner = None;
            _ = f.map(|v| {
                inner = Some(v);
            });
            inner.unwrap_or_default()
        };
        let unwrap_w = |f: WordLoHi<Value<F>>| {
            let (lo, hi) = f.into_lo_hi();
            WordLoHi::new([unwrap_f(lo), unwrap_f(hi)])
        };

        RwRow {
            rw_counter: unwrap_f(self.rw_counter),
            is_write: unwrap_f(self.is_write),
            tag: unwrap_f(self.tag),
            id: unwrap_f(self.id),
            address: unwrap_f(self.address),
            field_tag: unwrap_f(self.field_tag),
            storage_key: unwrap_w(self.storage_key),
            value: unwrap_w(self.value),
            value_prev: unwrap_w(self.value_prev),
            init_val: unwrap_w(self.init_val),
        }
    }

    /// padding Rw::Start/Rw::Padding accordingly
    pub fn padding(
        rows: &[RwRow<Value<F>>],
        target_len: usize,
        padding_start_rwrow: Option<RwRow<Value<F>>>,
    ) -> (Vec<RwRow<Value<F>>>, usize) {
        let mut padding_exist = HashSet::new();
        // Remove Start/Padding rows as we will add them from scratch.
        let rows_trimmed = rows
            .iter()
            .filter(|rw| {
                let tag = unwrap_value(rw.tag);

                if tag == F::from(Target::Padding as u64) {
                    let rw_counter = u64::from_le_bytes(
                        unwrap_value(rw.rw_counter).to_repr()[..U64_BYTES]
                            .try_into()
                            .unwrap(),
                    );
                    padding_exist.insert(rw_counter);
                }
                tag != F::from(Target::Start as u64) && tag != F::ZERO // 0 is invalid tag
            })
            .cloned()
            .collect::<Vec<RwRow<Value<F>>>>();
        let padding_length = {
            let length = RwMap::padding_len(rows_trimmed.len(), target_len);
            length.saturating_sub(1) // first row always got padding
        };
        let start_padding_rw_counter = {
            let start_padding_rw_counter = F::from(rows_trimmed.len() as u64) + F::ONE;
            // Assume root of unity < 2**64
            assert!(
                start_padding_rw_counter.to_repr()[U64_BYTES..]
                    .iter()
                    .cloned()
                    .sum::<u8>()
                    == 0,
                "rw counter > 2 ^ 64"
            );
            u64::from_le_bytes(
                start_padding_rw_counter.to_repr()[..U64_BYTES]
                    .try_into()
                    .unwrap(),
            )
        } as usize;

        let padding = (start_padding_rw_counter..).flat_map(|rw_counter| {
            if padding_exist.contains(&rw_counter.try_into().unwrap()) {
                None
            } else {
                Some(RwRow {
                    rw_counter: Value::known(F::from(rw_counter as u64)),
                    tag: Value::known(F::from(Target::Padding as u64)),
                    ..Default::default()
                })
            }
        });
        (
            iter::once(padding_start_rwrow.unwrap_or(RwRow {
                rw_counter: Value::known(F::ONE),
                tag: Value::known(F::from(Target::Start as u64)),
                ..Default::default()
            }))
            .chain(rows_trimmed.into_iter())
            .chain(padding.into_iter())
            .take(target_len)
            .collect(),
            padding_length,
        )
    }
}

impl<F: Field> ToVec<Value<F>> for Vec<RwRow<Value<F>>> {
    fn to2dvec(&self) -> Vec<Vec<Value<F>>> {
        self.iter()
            .map(|row| {
                row.unwrap()
                    .values()
                    .iter()
                    .map(|f| Value::known(*f))
                    .collect::<Vec<Value<F>>>()
            })
            .collect::<Vec<Vec<Value<F>>>>()
    }
}

impl Rw {
    pub(crate) fn tx_access_list_value_pair(&self) -> (bool, bool) {
        match self {
            Self::TxAccessListAccount {
                is_warm,
                is_warm_prev,
                ..
            } => (*is_warm, *is_warm_prev),
            Self::TxAccessListAccountStorage {
                is_warm,
                is_warm_prev,
                ..
            } => (*is_warm, *is_warm_prev),
            _ => unreachable!(),
        }
    }

    pub(crate) fn tx_refund_value_pair(&self) -> (u64, u64) {
        match self {
            Self::TxRefund {
                value, value_prev, ..
            } => (*value, *value_prev),
            _ => unreachable!(),
        }
    }

    pub(crate) fn account_balance_pair(&self) -> (Word, Word) {
        match self {
            Self::Account {
                value,
                value_prev,
                field_tag,
                ..
            } => {
                debug_assert_eq!(field_tag, &AccountFieldTag::Balance);
                (*value, *value_prev)
            }
            _ => unreachable!(),
        }
    }

    pub(crate) fn account_nonce_pair(&self) -> (Word, Word) {
        match self {
            Self::Account {
                value,
                value_prev,
                field_tag,
                ..
            } => {
                debug_assert_eq!(field_tag, &AccountFieldTag::Nonce);
                (*value, *value_prev)
            }
            _ => unreachable!(),
        }
    }

    pub(crate) fn account_codehash_pair(&self) -> (Word, Word) {
        match self {
            Self::Account {
                value,
                value_prev,
                field_tag,
                ..
            } => {
                debug_assert_eq!(field_tag, &AccountFieldTag::CodeHash);
                (*value, *value_prev)
            }
            _ => unreachable!(),
        }
    }

    pub(crate) fn aux_pair(&self) -> (usize, Word) {
        match self {
            Self::AccountStorage {
                tx_id,
                committed_value,
                ..
            } => (*tx_id, *committed_value),
            _ => unreachable!(),
        }
    }

    pub(crate) fn storage_value_aux(&self) -> (Word, Word, usize, Word) {
        match self {
            Self::AccountStorage {
                value,
                value_prev,
                tx_id,
                committed_value,
                ..
            } => (*value, *value_prev, *tx_id, *committed_value),
            _ => unreachable!(),
        }
    }

    pub(crate) fn call_context_value(&self) -> Word {
        match self {
            Self::CallContext { value, .. } => *value,
            _ => unreachable!(),
        }
    }

    pub(crate) fn stack_value(&self) -> Word {
        match self {
            Self::Stack { value, .. } => *value,
            _ => unreachable!(),
        }
    }

    pub(crate) fn receipt_value(&self) -> u64 {
        match self {
            Self::TxReceipt { value, .. } => *value,
            _ => unreachable!(),
        }
    }

    pub(crate) fn memory_value(&self) -> u8 {
        match self {
            Self::Memory { byte, .. } => *byte,
            _ => unreachable!(),
        }
    }

    pub(crate) fn table_assignment<F: Field>(&self) -> RwRow<Value<F>> {
        RwRow {
            rw_counter: Value::known(F::from(self.rw_counter() as u64)),
            is_write: Value::known(F::from(self.is_write() as u64)),
            tag: Value::known(F::from(self.tag() as u64)),
            id: Value::known(F::from(self.id().unwrap_or_default() as u64)),
            address: Value::known(self.address().unwrap_or_default().to_scalar().unwrap()),
            field_tag: Value::known(F::from(self.field_tag().unwrap_or_default())),
            storage_key: WordLoHi::from(self.storage_key().unwrap_or_default()).into_value(),
            value: WordLoHi::from(self.value_assignment()).into_value(),
            value_prev: WordLoHi::from(self.value_prev_assignment().unwrap_or_default())
                .into_value(),
            init_val: WordLoHi::from(self.committed_value_assignment().unwrap_or_default())
                .into_value(),
        }
    }

    pub(crate) fn rw_counter(&self) -> usize {
        match self {
            Self::Start { rw_counter }
            | Self::Padding { rw_counter }
            | Self::Memory { rw_counter, .. }
            | Self::Stack { rw_counter, .. }
            | Self::AccountStorage { rw_counter, .. }
            | Self::TxAccessListAccount { rw_counter, .. }
            | Self::TxAccessListAccountStorage { rw_counter, .. }
            | Self::TxRefund { rw_counter, .. }
            | Self::Account { rw_counter, .. }
            | Self::CallContext { rw_counter, .. }
            | Self::StepState { rw_counter, .. }
            | Self::TxLog { rw_counter, .. }
            | Self::TxReceipt { rw_counter, .. } => *rw_counter,
        }
    }

    pub(crate) fn is_write(&self) -> bool {
        match self {
            Self::Padding { .. } | Self::Start { .. } => false,
            Self::Memory { is_write, .. }
            | Self::Stack { is_write, .. }
            | Self::AccountStorage { is_write, .. }
            | Self::TxAccessListAccount { is_write, .. }
            | Self::TxAccessListAccountStorage { is_write, .. }
            | Self::TxRefund { is_write, .. }
            | Self::Account { is_write, .. }
            | Self::CallContext { is_write, .. }
            | Self::StepState { is_write, .. }
            | Self::TxLog { is_write, .. }
            | Self::TxReceipt { is_write, .. } => *is_write,
        }
    }

    pub(crate) fn tag(&self) -> Target {
        match self {
            Self::Padding { .. } => Target::Padding,
            Self::Start { .. } => Target::Start,
            Self::Memory { .. } => Target::Memory,
            Self::Stack { .. } => Target::Stack,
            Self::AccountStorage { .. } => Target::Storage,
            Self::TxAccessListAccount { .. } => Target::TxAccessListAccount,
            Self::TxAccessListAccountStorage { .. } => Target::TxAccessListAccountStorage,
            Self::TxRefund { .. } => Target::TxRefund,
            Self::Account { .. } => Target::Account,
            Self::CallContext { .. } => Target::CallContext,
            Self::TxLog { .. } => Target::TxLog,
            Self::TxReceipt { .. } => Target::TxReceipt,
            Self::StepState { .. } => Target::StepState,
        }
    }

    pub(crate) fn id(&self) -> Option<usize> {
        match self {
            Self::AccountStorage { tx_id, .. }
            | Self::TxAccessListAccount { tx_id, .. }
            | Self::TxAccessListAccountStorage { tx_id, .. }
            | Self::TxRefund { tx_id, .. }
            | Self::TxLog { tx_id, .. }
            | Self::TxReceipt { tx_id, .. } => Some(*tx_id),
            Self::CallContext { call_id, .. }
            | Self::Stack { call_id, .. }
            | Self::Memory { call_id, .. } => Some(*call_id),
            Self::Padding { .. }
            | Self::Start { .. }
            | Self::Account { .. }
            | Self::StepState { .. } => None,
        }
    }

    pub(crate) fn address(&self) -> Option<Address> {
        match self {
            Self::TxAccessListAccount {
                account_address, ..
            }
            | Self::TxAccessListAccountStorage {
                account_address, ..
            }
            | Self::Account {
                account_address, ..
            }
            | Self::AccountStorage {
                account_address, ..
            } => Some(*account_address),
            Self::Memory { memory_address, .. } => Some(U256::from(*memory_address).to_address()),
            Self::Stack { stack_pointer, .. } => {
                Some(U256::from(*stack_pointer as u64).to_address())
            }
            Self::TxLog {
                log_id,
                field_tag,
                index,
                ..
            } => {
                // make field_tag fit into one limb (16 bits)
                Some(build_tx_log_address(*index as u64, *field_tag, *log_id))
            }
            Self::Padding { .. }
            | Self::Start { .. }
            | Self::CallContext { .. }
            | Self::StepState { .. }
            | Self::TxRefund { .. }
            | Self::TxReceipt { .. } => None,
        }
    }

    pub(crate) fn field_tag(&self) -> Option<u64> {
        match self {
            Self::Account { field_tag, .. } => Some(*field_tag as u64),
            Self::CallContext { field_tag, .. } => Some(*field_tag as u64),
            Self::StepState { field_tag, .. } => Some(*field_tag as u64),
            Self::TxReceipt { field_tag, .. } => Some(*field_tag as u64),
            Self::Padding { .. }
            | Self::Start { .. }
            | Self::Memory { .. }
            | Self::Stack { .. }
            | Self::AccountStorage { .. }
            | Self::TxAccessListAccount { .. }
            | Self::TxAccessListAccountStorage { .. }
            | Self::TxRefund { .. }
            | Self::TxLog { .. } => None,
        }
    }

    pub(crate) fn storage_key(&self) -> Option<Word> {
        match self {
            Self::AccountStorage { storage_key, .. }
            | Self::TxAccessListAccountStorage { storage_key, .. } => Some(*storage_key),
            Self::Padding { .. }
            | Self::Start { .. }
            | Self::CallContext { .. }
            | Self::StepState { .. }
            | Self::Stack { .. }
            | Self::Memory { .. }
            | Self::TxRefund { .. }
            | Self::Account { .. }
            | Self::TxAccessListAccount { .. }
            | Self::TxLog { .. }
            | Self::TxReceipt { .. } => None,
        }
    }

    pub(crate) fn value_assignment(&self) -> Word {
        match self {
            Self::Padding { .. } | Self::Start { .. } => U256::zero(),
            Self::CallContext { value, .. }
            | Self::StepState { value, .. }
            | Self::Account { value, .. }
            | Self::AccountStorage { value, .. }
            | Self::Stack { value, .. }
            | Self::TxLog { value, .. } => *value,
            Self::TxAccessListAccount { is_warm, .. }
            | Self::TxAccessListAccountStorage { is_warm, .. } => U256::from(*is_warm as u64),
            Self::Memory { byte, .. } => U256::from(u64::from(*byte)),
            Self::TxRefund { value, .. } | Self::TxReceipt { value, .. } => U256::from(*value),
        }
    }

    pub(crate) fn value_prev_assignment(&self) -> Option<Word> {
        match self {
            Self::Account { value_prev, .. } | Self::AccountStorage { value_prev, .. } => {
                Some(*value_prev)
            }
            Self::TxAccessListAccount { is_warm_prev, .. }
            | Self::TxAccessListAccountStorage { is_warm_prev, .. } => {
                Some(U256::from(*is_warm_prev as u64))
            }
            Self::TxRefund { value_prev, .. } => Some(U256::from(*value_prev)),
            Self::Padding { .. }
            | Self::Start { .. }
            | Self::Stack { .. }
            | Self::Memory { .. }
            | Self::CallContext { .. }
            | Self::StepState { .. }
            | Self::TxLog { .. }
            | Self::TxReceipt { .. } => None,
        }
    }

    fn committed_value_assignment(&self) -> Option<Word> {
        match self {
            Self::AccountStorage {
                committed_value, ..
            } => Some(*committed_value),
            _ => None,
        }
    }
}

impl From<Vec<Rw>> for RwMap {
    fn from(rws: Vec<Rw>) -> Self {
        let mut rw_map = HashMap::<Target, Vec<Rw>>::default();
        for rw in rws {
            match rw {
                Rw::Account { .. } => {
                    if let Some(vrw) = rw_map.get_mut(&Target::Account) {
                        vrw.push(rw)
                    } else {
                        rw_map.insert(Target::Account, vec![rw]);
                    }
                }
                Rw::AccountStorage { .. } => {
                    if let Some(vrw) = rw_map.get_mut(&Target::Storage) {
                        vrw.push(rw)
                    } else {
                        rw_map.insert(Target::Storage, vec![rw]);
                    }
                }
                Rw::TxAccessListAccount { .. } => {
                    if let Some(vrw) = rw_map.get_mut(&Target::TxAccessListAccount) {
                        vrw.push(rw)
                    } else {
                        rw_map.insert(Target::TxAccessListAccount, vec![rw]);
                    }
                }
                Rw::TxAccessListAccountStorage { .. } => {
                    if let Some(vrw) = rw_map.get_mut(&Target::TxAccessListAccountStorage) {
                        vrw.push(rw)
                    } else {
                        rw_map.insert(Target::TxAccessListAccountStorage, vec![rw]);
                    }
                }
                Rw::Padding { .. } => {
                    if let Some(vrw) = rw_map.get_mut(&Target::Padding) {
                        vrw.push(rw)
                    } else {
                        rw_map.insert(Target::Padding, vec![rw]);
                    }
                }
                Rw::Start { .. } => {
                    if let Some(vrw) = rw_map.get_mut(&Target::Start) {
                        vrw.push(rw)
                    } else {
                        rw_map.insert(Target::Start, vec![rw]);
                    }
                }
                Rw::Stack { .. } => {
                    if let Some(vrw) = rw_map.get_mut(&Target::Stack) {
                        vrw.push(rw)
                    } else {
                        rw_map.insert(Target::Stack, vec![rw]);
                    }
                }
                Rw::Memory { .. } => {
                    if let Some(vrw) = rw_map.get_mut(&Target::Memory) {
                        vrw.push(rw)
                    } else {
                        rw_map.insert(Target::Memory, vec![rw]);
                    }
                }
                Rw::CallContext { .. } => {
                    if let Some(vrw) = rw_map.get_mut(&Target::CallContext) {
                        vrw.push(rw)
                    } else {
                        rw_map.insert(Target::CallContext, vec![rw]);
                    }
                }
                Rw::TxLog { .. } => {
                    if let Some(vrw) = rw_map.get_mut(&Target::TxLog) {
                        vrw.push(rw)
                    } else {
                        rw_map.insert(Target::TxLog, vec![rw]);
                    }
                }
                Rw::TxReceipt { .. } => {
                    if let Some(vrw) = rw_map.get_mut(&Target::TxReceipt) {
                        vrw.push(rw)
                    } else {
                        rw_map.insert(Target::TxReceipt, vec![rw]);
                    }
                }
                Rw::TxRefund { .. } => {
                    if let Some(vrw) = rw_map.get_mut(&Target::TxRefund) {
                        vrw.push(rw)
                    } else {
                        rw_map.insert(Target::TxRefund, vec![rw]);
                    }
                }
                Rw::StepState { .. } => {
                    if let Some(vrw) = rw_map.get_mut(&Target::StepState) {
                        vrw.push(rw)
                    } else {
                        rw_map.insert(Target::StepState, vec![rw]);
                    }
                }
            };
        }
        Self(rw_map)
    }
}

impl From<&operation::OperationContainer> for RwMap {
    fn from(container: &operation::OperationContainer) -> Self {
        // Get rws raning all indices from the whole container
        let mut rws = HashMap::<Target, Vec<Rw>>::default();

        rws.insert(
            Target::Padding,
            container
                .padding
                .iter()
                .map(|op| Rw::Padding {
                    rw_counter: op.rwc().into(),
                })
                .collect(),
        );
        rws.insert(
            Target::Start,
            container
                .start
                .iter()
                .map(|op| Rw::Start {
                    rw_counter: op.rwc().into(),
                })
                .collect(),
        );
        rws.insert(
            Target::TxAccessListAccount,
            container
                .tx_access_list_account
                .iter()
                .map(|op| Rw::TxAccessListAccount {
                    rw_counter: op.rwc().into(),
                    is_write: op.rw().is_write(),
                    tx_id: op.op().tx_id,
                    account_address: op.op().address,
                    is_warm: op.op().is_warm,
                    is_warm_prev: op.op().is_warm_prev,
                })
                .collect(),
        );
        rws.insert(
            Target::TxAccessListAccountStorage,
            container
                .tx_access_list_account_storage
                .iter()
                .map(|op| Rw::TxAccessListAccountStorage {
                    rw_counter: op.rwc().into(),
                    is_write: op.rw().is_write(),
                    tx_id: op.op().tx_id,
                    account_address: op.op().address,
                    storage_key: op.op().key,
                    is_warm: op.op().is_warm,
                    is_warm_prev: op.op().is_warm_prev,
                })
                .collect(),
        );
        rws.insert(
            Target::TxRefund,
            container
                .tx_refund
                .iter()
                .map(|op| Rw::TxRefund {
                    rw_counter: op.rwc().into(),
                    is_write: op.rw().is_write(),
                    tx_id: op.op().tx_id,
                    value: op.op().value,
                    value_prev: op.op().value_prev,
                })
                .collect(),
        );
        rws.insert(
            Target::Account,
            container
                .account
                .iter()
                .map(|op| Rw::Account {
                    rw_counter: op.rwc().into(),
                    is_write: op.rw().is_write(),
                    account_address: op.op().address,
                    field_tag: match op.op().field {
                        AccountField::Nonce => AccountFieldTag::Nonce,
                        AccountField::Balance => AccountFieldTag::Balance,
                        AccountField::CodeHash => AccountFieldTag::CodeHash,
                    },
                    value: op.op().value,
                    value_prev: op.op().value_prev,
                })
                .collect(),
        );
        rws.insert(
            Target::Storage,
            container
                .storage
                .iter()
                .map(|op| Rw::AccountStorage {
                    rw_counter: op.rwc().into(),
                    is_write: op.rw().is_write(),
                    account_address: op.op().address,
                    storage_key: op.op().key,
                    value: op.op().value,
                    value_prev: op.op().value_prev,
                    tx_id: op.op().tx_id,
                    committed_value: op.op().committed_value,
                })
                .collect(),
        );
        rws.insert(
            Target::CallContext,
            container
                .call_context
                .iter()
                .map(|op| Rw::CallContext {
                    rw_counter: op.rwc().into(),
                    is_write: op.rw().is_write(),
                    call_id: op.op().call_id,
                    field_tag: match op.op().field {
                        CallContextField::RwCounterEndOfReversion => {
                            CallContextFieldTag::RwCounterEndOfReversion
                        }
                        CallContextField::CallerId => CallContextFieldTag::CallerId,
                        CallContextField::TxId => CallContextFieldTag::TxId,
                        CallContextField::Depth => CallContextFieldTag::Depth,
                        CallContextField::CallerAddress => CallContextFieldTag::CallerAddress,
                        CallContextField::CalleeAddress => CallContextFieldTag::CalleeAddress,
                        CallContextField::CallDataOffset => CallContextFieldTag::CallDataOffset,
                        CallContextField::CallDataLength => CallContextFieldTag::CallDataLength,
                        CallContextField::ReturnDataOffset => CallContextFieldTag::ReturnDataOffset,
                        CallContextField::ReturnDataLength => CallContextFieldTag::ReturnDataLength,
                        CallContextField::Value => CallContextFieldTag::Value,
                        CallContextField::IsSuccess => CallContextFieldTag::IsSuccess,
                        CallContextField::IsPersistent => CallContextFieldTag::IsPersistent,
                        CallContextField::IsStatic => CallContextFieldTag::IsStatic,
                        CallContextField::LastCalleeId => CallContextFieldTag::LastCalleeId,
                        CallContextField::LastCalleeReturnDataOffset => {
                            CallContextFieldTag::LastCalleeReturnDataOffset
                        }
                        CallContextField::LastCalleeReturnDataLength => {
                            CallContextFieldTag::LastCalleeReturnDataLength
                        }
                        CallContextField::IsRoot => CallContextFieldTag::IsRoot,
                        CallContextField::IsCreate => CallContextFieldTag::IsCreate,
                        CallContextField::CodeHash => CallContextFieldTag::CodeHash,
                        CallContextField::ProgramCounter => CallContextFieldTag::ProgramCounter,
                        CallContextField::StackPointer => CallContextFieldTag::StackPointer,
                        CallContextField::GasLeft => CallContextFieldTag::GasLeft,
                        CallContextField::MemorySize => CallContextFieldTag::MemorySize,
                        CallContextField::ReversibleWriteCounter => {
                            CallContextFieldTag::ReversibleWriteCounter
                        }
                    },
                    value: op.op().value,
                })
                .collect(),
        );
        rws.insert(
            Target::Stack,
            container
                .stack
                .iter()
                .map(|op| Rw::Stack {
                    rw_counter: op.rwc().into(),
                    is_write: op.rw().is_write(),
                    call_id: op.op().call_id(),
                    stack_pointer: usize::from(*op.op().address()),
                    value: *op.op().value(),
                })
                .collect(),
        );
        rws.insert(
            Target::Memory,
            container
                .memory
                .iter()
                .map(|op| Rw::Memory {
                    rw_counter: op.rwc().into(),
                    is_write: op.rw().is_write(),
                    call_id: op.op().call_id(),
                    memory_address: u64::from_le_bytes(
                        op.op().address().to_le_bytes()[..U64_BYTES]
                            .try_into()
                            .unwrap(),
                    ),
                    byte: op.op().value(),
                })
                .collect(),
        );
        rws.insert(
            Target::TxLog,
            container
                .tx_log
                .iter()
                .map(|op| Rw::TxLog {
                    rw_counter: op.rwc().into(),
                    is_write: op.rw().is_write(),
                    tx_id: op.op().tx_id,
                    log_id: op.op().log_id as u64,
                    field_tag: match op.op().field {
                        TxLogField::Address => TxLogFieldTag::Address,
                        TxLogField::Topic => TxLogFieldTag::Topic,
                        TxLogField::Data => TxLogFieldTag::Data,
                    },
                    index: op.op().index,
                    value: op.op().value,
                })
                .collect(),
        );
        rws.insert(
            Target::TxReceipt,
            container
                .tx_receipt
                .iter()
                .map(|op| Rw::TxReceipt {
                    rw_counter: op.rwc().into(),
                    is_write: op.rw().is_write(),
                    tx_id: op.op().tx_id,
                    field_tag: match op.op().field {
                        TxReceiptField::PostStateOrStatus => TxReceiptFieldTag::PostStateOrStatus,
                        TxReceiptField::LogLength => TxReceiptFieldTag::LogLength,
                        TxReceiptField::CumulativeGasUsed => TxReceiptFieldTag::CumulativeGasUsed,
                    },
                    value: op.op().value,
                })
                .collect(),
        );
        rws.insert(
            Target::StepState,
            container
                .step_state
                .iter()
                .map(|op| Rw::StepState {
                    rw_counter: op.rwc().into(),
                    is_write: op.rw().is_write(),
                    field_tag: match op.op().field {
                        StepStateField::CallID => StepStateFieldTag::CallID,
                        StepStateField::IsRoot => StepStateFieldTag::IsRoot,
                        StepStateField::IsCreate => StepStateFieldTag::IsCreate,
                        StepStateField::CodeHash => StepStateFieldTag::CodeHash,
                        StepStateField::ProgramCounter => StepStateFieldTag::ProgramCounter,
                        StepStateField::StackPointer => StepStateFieldTag::StackPointer,
                        StepStateField::GasLeft => StepStateFieldTag::GasLeft,
                        StepStateField::MemoryWordSize => StepStateFieldTag::MemoryWordSize,
                        StepStateField::ReversibleWriteCounter => {
                            StepStateFieldTag::ReversibleWriteCounter
                        }
                        StepStateField::LogID => StepStateFieldTag::LogID,
                    },
                    value: op.op().value,
                })
                .collect(),
        );
        Self(rws)
    }
}

/// RwFingerprints
#[derive(Debug, Clone)]
pub struct RwFingerprints<F> {
    /// last chunk fingerprint = row0 * row1 * ... rowi
    pub prev_mul_acc: F,
    /// cur chunk fingerprint
    pub mul_acc: F,
    /// last chunk last row = alpha - (gamma^1 x1 + gamma^2 x2 + ...)
    pub prev_ending_row: F,
    /// cur chunk last row
    pub ending_row: F,
}

impl<F: Field> RwFingerprints<F> {
    /// new by value
    pub fn new(row_prev: F, row: F, acc_prev: F, acc: F) -> Self {
        Self {
            prev_mul_acc: acc_prev,
            mul_acc: acc,
            prev_ending_row: row_prev,
            ending_row: row,
        }
    }
}

impl<F: Field> Default for RwFingerprints<F> {
    fn default() -> Self {
        Self::new(F::from(0), F::from(0), F::from(1), F::from(1))
    }
}<|MERGE_RESOLUTION|>--- conflicted
+++ resolved
@@ -15,26 +15,17 @@
 use itertools::Itertools;
 
 use crate::{
-<<<<<<< HEAD
     table::{
         AccountFieldTag, CallContextFieldTag, StepStateFieldTag, TxLogFieldTag, TxReceiptFieldTag,
     },
-    util::{build_tx_log_address, unwrap_value, word},
-=======
-    table::{AccountFieldTag, CallContextFieldTag, TxLogFieldTag, TxReceiptFieldTag},
-    util::{build_tx_log_address, word::WordLoHi},
->>>>>>> 3bbc757a
+    util::{build_tx_log_address, unwrap_value, word::WordLoHi},
 };
 
 use super::MptUpdates;
 
-<<<<<<< HEAD
 const U64_BYTES: usize = u64::BITS as usize / 8usize;
 
-/// Rw constainer for a witness block
-=======
 /// Rw container for a witness block
->>>>>>> 3bbc757a
 #[derive(Debug, Default, Clone)]
 pub struct RwMap(pub HashMap<Target, Vec<Rw>>);
 
@@ -161,7 +152,6 @@
             })
             .cloned()
             .collect();
-<<<<<<< HEAD
         let padding_length = {
             let length = Self::padding_len(rows_trimmed.len(), target_len);
             length.saturating_sub(1)
@@ -181,17 +171,12 @@
         (
             iter::empty()
                 .chain([padding_start_rw.unwrap_or(Rw::Start { rw_counter: 1 })])
-                .chain(rows_trimmed.into_iter())
-                .chain(padding.into_iter())
+                .chain(rows_trimmed)
+                .chain(padding)
                 .take(target_len)
                 .collect(),
             padding_length,
         )
-=======
-        let padding_length = Self::padding_len(rows.len(), target_len);
-        let padding = (1..=padding_length).map(|rw_counter| Rw::Start { rw_counter });
-        (padding.chain(rows).collect(), padding_length)
->>>>>>> 3bbc757a
     }
     /// Build Rws for assignment
     pub fn table_assignments(&self, keep_chronological_order: bool) -> Vec<Rw> {
@@ -510,8 +495,8 @@
                 tag: Value::known(F::from(Target::Start as u64)),
                 ..Default::default()
             }))
-            .chain(rows_trimmed.into_iter())
-            .chain(padding.into_iter())
+            .chain(rows_trimmed)
+            .chain(padding)
             .take(target_len)
             .collect(),
             padding_length,
