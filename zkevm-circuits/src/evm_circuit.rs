//! The EVM circuit implementation.

use gadgets::{
    permutation::{PermutationChip, PermutationChipConfig},
};
use halo2_proofs::{
    circuit::{Layouter, SimpleFloorPlanner, Value},
    plonk::*,
};

mod execution;
pub mod param;
pub mod step;
pub mod table;
pub(crate) mod util;

#[cfg(test)]
pub(crate) mod test;
#[cfg(feature = "test-circuits")]
pub use self::EvmCircuit as TestEvmCircuit;
use self::{step::HasExecutionState, witness::rw::ToVec};

pub use crate::witness;
use crate::{
    evm_circuit::param::{MAX_STEP_HEIGHT, STEP_STATE_HEIGHT},
    table::{
        BlockTable, BytecodeTable, CopyTable, ExpTable, KeccakTable, LookupTable, RwTable, TxTable,
        UXTable,
    },
    util::{chunk_ctx::ChunkContextConfig, Challenges, SubCircuit, SubCircuitConfig},
    witness::{Chunk, RwMap},
};
use bus_mapping::evm::OpcodeId;
use eth_types::Field;
use execution::ExecutionConfig;
use itertools::Itertools;
use strum::IntoEnumIterator;
use table::FixedTableTag;
use witness::Block;

/// EvmCircuitConfig implements verification of execution trace of a block.
#[derive(Clone, Debug)]
pub struct EvmCircuitConfig<F> {
    fixed_table: [Column<Fixed>; 4],
    u8_table: UXTable<8>,
    u16_table: UXTable<16>,
    /// The execution config
    pub execution: Box<ExecutionConfig<F>>,
    // External tables
    tx_table: TxTable,
    pub(crate) rw_table: RwTable,
    bytecode_table: BytecodeTable,
    block_table: BlockTable,
    copy_table: CopyTable,
    keccak_table: KeccakTable,
    exp_table: ExpTable,
    /// rw permutation config
    pub rw_permutation_config: PermutationChipConfig<F>,

    // pi for chunk context continuity
    pi_chunk_continuity: Column<Instance>,

    // chunk_ctx_config
    chunk_ctx_config: ChunkContextConfig<F>,
}

/// Circuit configuration arguments
pub struct EvmCircuitConfigArgs<F: Field> {
    /// Challenge
    pub challenges: Challenges<Expression<F>>,
    /// TxTable
    pub tx_table: TxTable,
    /// RwTable
    pub rw_table: RwTable,
    /// BytecodeTable
    pub bytecode_table: BytecodeTable,
    /// BlockTable
    pub block_table: BlockTable,
    /// CopyTable
    pub copy_table: CopyTable,
    /// KeccakTable
    pub keccak_table: KeccakTable,
    /// ExpTable
    pub exp_table: ExpTable,
    /// U8Table
    pub u8_table: UXTable<8>,
    /// U16Table
    pub u16_table: UXTable<16>,
    /// chunk_ctx config
    pub chunk_ctx_config: ChunkContextConfig<F>,
}

impl<F: Field> SubCircuitConfig<F> for EvmCircuitConfig<F> {
    type ConfigArgs = EvmCircuitConfigArgs<F>;

    /// Configure EvmCircuitConfig
    fn new(
        meta: &mut ConstraintSystem<F>,
        Self::ConfigArgs {
            challenges,
            tx_table,
            rw_table,
            bytecode_table,
            block_table,
            copy_table,
            keccak_table,
            exp_table,
            u8_table,
            u16_table,
            chunk_ctx_config,
        }: Self::ConfigArgs,
    ) -> Self {
        let fixed_table = [(); 4].map(|_| meta.fixed_column());

        let execution = Box::new(ExecutionConfig::configure(
            meta,
            challenges,
            &fixed_table,
            &u8_table,
            &u16_table,
            &tx_table,
            &rw_table,
            &bytecode_table,
            &block_table,
            &copy_table,
            &keccak_table,
            &exp_table,
            &chunk_ctx_config.chunk_ctx_table,
            &chunk_ctx_config.is_first_chunk,
            &chunk_ctx_config.is_last_chunk,
        ));

        fixed_table.iter().enumerate().for_each(|(idx, &col)| {
            meta.annotate_lookup_any_column(col, || format!("fix_table_{}", idx))
        });
        tx_table.annotate_columns(meta);
        rw_table.annotate_columns(meta);
        bytecode_table.annotate_columns(meta);
        block_table.annotate_columns(meta);
        copy_table.annotate_columns(meta);
        keccak_table.annotate_columns(meta);
        exp_table.annotate_columns(meta);
        u8_table.annotate_columns(meta);
        u16_table.annotate_columns(meta);
        chunk_ctx_config.chunk_ctx_table.annotate_columns(meta);

        let rw_permutation_config = PermutationChip::configure(
            meta,
            <RwTable as LookupTable<F>>::advice_columns(&rw_table),
        );

        let pi_chunk_continuity = meta.instance_column();
        meta.enable_equality(pi_chunk_continuity);

        Self {
            fixed_table,
            u8_table,
            u16_table,
            execution,
            tx_table,
            rw_table,
            bytecode_table,
            block_table,
            copy_table,
            keccak_table,
            exp_table,
            rw_permutation_config,
<<<<<<< HEAD
            chunk_ctx_config,
=======
            chunkctx_config,
>>>>>>> 5810e733
            pi_chunk_continuity,
        }
    }
}

impl<F: Field> EvmCircuitConfig<F> {
    /// Load fixed table
    pub fn load_fixed_table(
        &self,
        layouter: &mut impl Layouter<F>,
        fixed_table_tags: Vec<FixedTableTag>,
    ) -> Result<(), Error> {
        layouter.assign_region(
            || "fixed table",
            |mut region| {
                for (offset, row) in std::iter::once([F::ZERO; 4])
                    .chain(fixed_table_tags.iter().flat_map(|tag| tag.build()))
                    .enumerate()
                {
                    for (column, value) in self.fixed_table.iter().zip_eq(row) {
                        region.assign_fixed(|| "", *column, offset, || Value::known(value))?;
                    }
                }

                Ok(())
            },
        )
    }
}

/// Tx Circuit for verifying transaction signatures
#[derive(Clone, Default, Debug)]
pub struct EvmCircuit<F: Field> {
    /// Block
    pub block: Option<Block<F>>,
    /// Chunk
    pub chunk: Option<Chunk<F>>,
    fixed_table_tags: Vec<FixedTableTag>,
}

impl<F: Field> EvmCircuit<F> {
    /// Return a new EvmCircuit
    pub fn new(block: Block<F>, chunk: Chunk<F>) -> Self {
        Self {
            block: Some(block),
            chunk: Some(chunk),
            fixed_table_tags: FixedTableTag::iter().collect(),
        }
    }
    #[cfg(any(test, feature = "test-circuits"))]
    /// Construct the EvmCircuit with only subset of Fixed table tags required by tests to save
    /// testing time
    pub(crate) fn get_test_circuit_from_block(block: Block<F>, chunk: Chunk<F>) -> Self {
        let fixed_table_tags = detect_fixed_table_tags(&block);
        Self {
            block: Some(block),
            chunk: Some(chunk),
            fixed_table_tags,
        }
    }
    #[cfg(any(test, feature = "test-circuits"))]
    /// Calculate which rows are "actually" used in the circuit
    pub(crate) fn get_active_rows(block: &Block<F>, chunk: &Chunk<F>) -> (Vec<usize>, Vec<usize>) {
        let max_offset = Self::get_num_rows_required(block, chunk);
        // some gates are enabled on all rows
        let gates_row_ids = (0..max_offset).collect();
        // lookups are enabled at "q_step" rows and byte lookup rows
        let lookup_row_ids = (0..max_offset).collect();
        (gates_row_ids, lookup_row_ids)
    }
    /// Get the minimum number of rows required to process the block
    /// If unspecified, then compute it
    pub(crate) fn get_num_rows_required(block: &Block<F>, chunk: &Chunk<F>) -> usize {
        let evm_rows = chunk.fixed_param.max_evm_rows;
        if evm_rows == 0 {
            Self::get_min_num_rows_required(block, chunk)
        } else {
            // It must have at least one unused row.
            chunk.fixed_param.max_evm_rows + 1
        }
    }
    /// Compute the minimum number of rows required to process the block
    fn get_min_num_rows_required(block: &Block<F>, chunk: &Chunk<F>) -> usize {
        let mut num_rows = 0;
        for transaction in &block.txs {
            for step in transaction.steps() {
                if chunk.chunk_context.initial_rwc <= step.rwc.0
                    || step.rwc.0 <= chunk.chunk_context.end_rwc
                {
                    num_rows += step.execution_state().get_step_height();
                }
            }
        }

        // It must have one row for EndBlock and at least one unused one
        num_rows + 2
    }

    /// Compute the public inputs for this circuit.
    fn instance_extend_chunk_ctx(&self) -> Vec<Vec<F>> {
        let chunk = self.chunk.as_ref().unwrap();

        let (rw_table_chunked_index, rw_table_total_chunks) =
            (chunk.chunk_context.idx, chunk.chunk_context.total_chunks);

        let mut instance = vec![vec![
            F::from(rw_table_chunked_index as u64),
            F::from(rw_table_chunked_index as u64) + F::ONE,
            F::from(rw_table_total_chunks as u64),
<<<<<<< HEAD
            F::from(chunk.chunk_context.initial_rwc as u64),
            F::from(chunk.chunk_context.end_rwc as u64),
=======
            F::from(block.chunk_context.initial_rwc as u64),
            F::from(block.chunk_context.end_rwc as u64),
>>>>>>> 5810e733
        ]];

        instance.extend(self.instance());

        instance
    }
}

impl<F: Field> SubCircuit<F> for EvmCircuit<F> {
    type Config = EvmCircuitConfig<F>;

    fn unusable_rows() -> usize {
        // Most columns are queried at MAX_STEP_HEIGHT + STEP_STATE_HEIGHT distinct rotations, so
        // returns (MAX_STEP_HEIGHT + STEP_STATE_HEIGHT + 3) unusable rows.
        MAX_STEP_HEIGHT + STEP_STATE_HEIGHT + 3
    }

    fn new_from_block(block: &witness::Block<F>, chunk: &witness::Chunk<F>) -> Self {
        Self::new(block.clone(), chunk.clone())
    }

    /// Return the minimum number of rows required to prove the block
    fn min_num_rows_block(block: &witness::Block<F>, chunk: &Chunk<F>) -> (usize, usize) {
        let num_rows_required_for_execution_steps: usize =
            Self::get_num_rows_required(block, chunk);
        let num_rows_required_for_fixed_table: usize = detect_fixed_table_tags(block)
            .iter()
            .map(|tag| tag.build::<F>().count())
            .sum();
        (
            std::cmp::max(
                num_rows_required_for_execution_steps,
                num_rows_required_for_fixed_table,
            ),
            chunk.fixed_param.max_evm_rows,
        )
    }

    /// Make the assignments to the EvmCircuit
    fn synthesize_sub(
        &self,
        config: &Self::Config,
        challenges: &Challenges<Value<F>>,
        layouter: &mut impl Layouter<F>,
    ) -> Result<(), Error> {
        let block = self.block.as_ref().unwrap();
        let chunk = self.chunk.as_ref().unwrap();

        config.load_fixed_table(layouter, self.fixed_table_tags.clone())?;

        let _max_offset_index = config
            .execution
            .assign_block(layouter, block, chunk, challenges)?;

        let (rw_rows_padding, _) = RwMap::table_assignments_padding(
            &chunk.rws.table_assignments(true),
            chunk.fixed_param.max_rws,
            chunk.chunk_context.is_first_chunk(),
        );
        let (
            alpha_cell,
            gamma_cell,
            row_fingerprints_prev_cell,
            row_fingerprints_next_cell,
            acc_fingerprints_prev_cell,
            acc_fingerprints_next_cell,
        ) = layouter.assign_region(
            || "evm circuit",
            |mut region| {
                region.name_column(|| "EVM_pi_chunk_continuity", config.pi_chunk_continuity);
                config.rw_table.load_with_region(
                    &mut region,
<<<<<<< HEAD
                    // pass non-padding rws to `load_with_region` since it will be padding inside
                    &chunk.rws.table_assignments(true),
=======
                    // pass non-padding rws to `load_with_region` since it will be padding
                    // inside
                    &block.rws.table_assignments(true),
>>>>>>> 5810e733
                    // align with state circuit to padding to same max_rws
                    chunk.fixed_param.max_rws,
                    chunk.chunk_context.is_first_chunk(),
                )?;
                let permutation_cells = config.rw_permutation_config.assign(
                    &mut region,
<<<<<<< HEAD
                    Value::known(chunk.permu_alpha),
                    Value::known(chunk.permu_gamma),
                    // Value::known(chunk.chrono_rw_prev_fingerprint),
                    Value::known(chunk.chrono_rw_fingerprints.prev_mul_acc),
=======
                    Value::known(block.permu_alpha),
                    Value::known(block.permu_gamma),
                    Value::known(
                        block
                            .permu_chronological_rwtable_fingerprints
                            .acc_prev_fingerprints,
                    ),
>>>>>>> 5810e733
                    &rw_rows_padding.to2dvec(),
                    "evm circuit",
                )?;
                Ok(permutation_cells)
            },
        )?;

        // constrain fields related to proof chunk in public input
        [
            alpha_cell,
            gamma_cell,
            row_fingerprints_prev_cell,
            row_fingerprints_next_cell,
            acc_fingerprints_prev_cell,
            acc_fingerprints_next_cell,
        ]
        .iter()
        .enumerate()
        .try_for_each(|(i, cell)| {
            layouter.constrain_instance(cell.cell(), config.pi_chunk_continuity, i)
        })?;
        Ok(())
    }

    /// Compute the public inputs for this circuit.
    fn instance(&self) -> Vec<Vec<F>> {
<<<<<<< HEAD
        let _block = self.block.as_ref().unwrap();
        let chunk = self.chunk.as_ref().unwrap();

        let (_rw_table_chunked_index, _rw_table_total_chunks) =
            (chunk.chunk_context.idx, chunk.chunk_context.total_chunks);

        vec![vec![
            chunk.permu_alpha,
            chunk.permu_gamma,
            chunk.chrono_rw_fingerprints.prev_mul_acc,
            chunk.chrono_rw_fingerprints.mul_acc,
            chunk.chrono_rw_fingerprints.prev_mul_acc,
            chunk.chrono_rw_fingerprints.mul_acc,
=======
        let block = self.block.as_ref().unwrap();

        vec![vec![
            block.permu_alpha,
            block.permu_gamma,
            block
                .permu_chronological_rwtable_fingerprints
                .row_pre_fingerprints,
            block
                .permu_chronological_rwtable_fingerprints
                .row_next_fingerprints,
            block
                .permu_chronological_rwtable_fingerprints
                .acc_prev_fingerprints,
            block
                .permu_chronological_rwtable_fingerprints
                .acc_next_fingerprints,
>>>>>>> 5810e733
        ]]
    }
}

/// create fixed_table_tags needed given witness block
pub(crate) fn detect_fixed_table_tags<F: Field>(block: &Block<F>) -> Vec<FixedTableTag> {
    let need_bitwise_lookup = block.txs.iter().any(|tx| {
        tx.steps().iter().any(|step| {
            matches!(
                step.opcode(),
                Some(OpcodeId::AND)
                    | Some(OpcodeId::OR)
                    | Some(OpcodeId::XOR)
                    | Some(OpcodeId::NOT)
            )
        })
    });
    FixedTableTag::iter()
        .filter(|t| {
            !matches!(
                t,
                FixedTableTag::BitwiseAnd | FixedTableTag::BitwiseOr | FixedTableTag::BitwiseXor
            ) || need_bitwise_lookup
        })
        .collect()
}

#[cfg(any(feature = "test-util", test))]
pub(crate) mod cached {
    use super::*;
    use halo2_proofs::halo2curves::bn256::Fr;
    use lazy_static::lazy_static;

    struct Cache {
        cs: ConstraintSystem<Fr>,
        config: (EvmCircuitConfig<Fr>, Challenges),
    }

    lazy_static! {
        /// Cached values of the ConstraintSystem after the EVM Circuit configuration and the EVM
        /// Circuit configuration.  These values are calculated just once.
        static ref CACHE: Cache = {
            let mut meta = ConstraintSystem::<Fr>::default();
            let config = EvmCircuit::<Fr>::configure(&mut meta);
            Cache { cs: meta, config }
        };
    }

    /// Wrapper over the EvmCircuit that behaves the same way and also
    /// implements the halo2 Circuit trait, but reuses the precalculated
    /// results of the configuration which are cached in the public variable
    /// `CACHE`.  This wrapper is useful for testing because it allows running
    /// many unit tests while reusing the configuration step of the circuit.
    pub struct EvmCircuitCached(EvmCircuit<Fr>);

    impl Circuit<Fr> for EvmCircuitCached {
        type Config = (EvmCircuitConfig<Fr>, Challenges);
        type FloorPlanner = SimpleFloorPlanner;
        type Params = ();

        fn without_witnesses(&self) -> Self {
            Self(self.0.without_witnesses())
        }

        fn configure(meta: &mut ConstraintSystem<Fr>) -> Self::Config {
            *meta = CACHE.cs.clone();
            CACHE.config.clone()
        }

        fn synthesize(
            &self,
            config: Self::Config,
            layouter: impl Layouter<Fr>,
        ) -> Result<(), Error> {
            self.0.synthesize(config, layouter)
        }
    }

    impl EvmCircuitCached {
        pub(crate) fn get_test_circuit_from_block(block: Block<Fr>, chunk: Chunk<Fr>) -> Self {
            Self(EvmCircuit::<Fr>::get_test_circuit_from_block(block, chunk))
        }

        pub(crate) fn instance(&self) -> Vec<Vec<Fr>> {
            self.0.instance()
        }
    }
}

// Always exported because of `EXECUTION_STATE_HEIGHT_MAP`
impl<F: Field> Circuit<F> for EvmCircuit<F> {
    type Config = (EvmCircuitConfig<F>, Challenges);
    type FloorPlanner = SimpleFloorPlanner;
    type Params = ();

    fn without_witnesses(&self) -> Self {
        Self::default()
    }

    fn configure(meta: &mut ConstraintSystem<F>) -> Self::Config {
        let tx_table = TxTable::construct(meta);
        let rw_table = RwTable::construct(meta);
        let bytecode_table = BytecodeTable::construct(meta);
        let block_table = BlockTable::construct(meta);
        let q_copy_table = meta.fixed_column();
        let copy_table = CopyTable::construct(meta, q_copy_table);
        let keccak_table = KeccakTable::construct(meta);
        let exp_table = ExpTable::construct(meta);
        let u8_table = UXTable::construct(meta);
        let u16_table = UXTable::construct(meta);
        let challenges = Challenges::construct(meta);
        let challenges_expr = challenges.exprs(meta);
        let chunk_ctx_config = ChunkContextConfig::new(meta, &challenges_expr);

        (
            EvmCircuitConfig::new(
                meta,
                EvmCircuitConfigArgs {
                    challenges: challenges_expr,
                    tx_table,
                    rw_table,
                    bytecode_table,
                    block_table,
                    copy_table,
                    keccak_table,
                    exp_table,
                    u8_table,
                    u16_table,
                    chunk_ctx_config,
                },
            ),
            challenges,
        )
    }

    fn synthesize(
        &self,
        config: Self::Config,
        mut layouter: impl Layouter<F>,
    ) -> Result<(), Error> {
        let block = self.block.as_ref().unwrap();
        let chunk = self.chunk.as_ref().unwrap();

        let (config, challenges) = config;
        let challenges = challenges.values(&mut layouter);

        config.tx_table.load(
            &mut layouter,
            &block.txs,
            chunk.fixed_param.max_txs,
            chunk.fixed_param.max_calldata,
        )?;
        chunk.rws.check_rw_counter_sanity();
        config
            .bytecode_table
            .load(&mut layouter, block.bytecodes.clone())?;
        config.block_table.load(&mut layouter, &block.context)?;
        config
            .copy_table
            .load(&mut layouter, block, chunk, &challenges)?;
        config
            .keccak_table
            .dev_load(&mut layouter, &block.sha3_inputs, &challenges)?;
        config.exp_table.load(&mut layouter, block, chunk)?;

        config.u8_table.load(&mut layouter)?;
        config.u16_table.load(&mut layouter)?;

        self.synthesize_sub(&config, &challenges, &mut layouter)
    }
}

#[cfg(test)]
mod evm_circuit_stats {
    use crate::{
        evm_circuit::EvmCircuit,
        test_util::CircuitTestBuilder,
        util::{unusable_rows, SubCircuit},
        witness::{block_convert, chunk_convert},
    };
    use bus_mapping::{circuit_input_builder::FixedCParams, mock::BlockData};

    use eth_types::{bytecode, geth_types::GethData};
    use halo2_proofs::{self, dev::MockProver, halo2curves::bn256::Fr};

    use mock::test_ctx::{
        helpers::{account_0_code_account_1_no_code, tx_from_1_to_0},
        TestContext,
    };

    #[test]
    fn evm_circuit_unusable_rows() {
        assert_eq!(
            EvmCircuit::<Fr>::unusable_rows(),
            unusable_rows::<Fr, EvmCircuit::<Fr>>(()),
        )
    }

    #[test]
    pub fn empty_evm_circuit_no_padding() {
        CircuitTestBuilder::new_from_test_ctx(
            TestContext::<0, 0>::new(None, |_| {}, |_, _| {}, |b, _| b).unwrap(),
        )
        .run();
    }

    #[test]
    pub fn empty_evm_circuit_with_padding() {
        CircuitTestBuilder::new_from_test_ctx(
            TestContext::<0, 0>::new(None, |_| {}, |_, _| {}, |b, _| b).unwrap(),
        )
        .modifier(Box::new(|_block, chunk| {
            chunk.fixed_param.max_evm_rows = (1 << 18) - 100
        }))
        .run();
    }

    #[test]
    fn variadic_size_check() {
        let params = FixedCParams {
            max_evm_rows: 1 << 12,
            ..Default::default()
        };
        // Empty
        let block: GethData = TestContext::<0, 0>::new(None, |_| {}, |_, _| {}, |b, _| b)
            .unwrap()
            .into();
        let builder = BlockData::new_from_geth_data_with_params(block.clone(), params)
            .new_circuit_input_builder()
            .handle_block(&block.eth_block, &block.geth_traces)
            .unwrap();
        let block = block_convert::<Fr>(&builder).unwrap();
        let chunk = chunk_convert::<Fr>(&builder, 0).unwrap();
        let k = block.get_test_degree(&chunk);

        let circuit = EvmCircuit::<Fr>::get_test_circuit_from_block(block, chunk);
        let instance = circuit.instance();
        let prover1 = MockProver::<Fr>::run(k, &circuit, instance).unwrap();

        let code = bytecode! {
            STOP
        };
        let block: GethData = TestContext::<2, 1>::new(
            None,
            account_0_code_account_1_no_code(code),
            tx_from_1_to_0,
            |b, _| b,
        )
        .unwrap()
        .into();
        let builder = BlockData::new_from_geth_data_with_params(block.clone(), params)
            .new_circuit_input_builder()
            .handle_block(&block.eth_block, &block.geth_traces)
            .unwrap();
        let block = block_convert::<Fr>(&builder).unwrap();
        let chunk = chunk_convert::<Fr>(&builder, 0).unwrap();
        let k = block.get_test_degree(&chunk);
        let circuit = EvmCircuit::<Fr>::get_test_circuit_from_block(block, chunk);
        let instance = circuit.instance();
        let prover2 = MockProver::<Fr>::run(k, &circuit, instance).unwrap();

        assert_eq!(prover1.fixed().len(), prover2.fixed().len());
        prover1
            .fixed()
            .iter()
            .zip(prover2.fixed().iter())
            .enumerate()
            .for_each(|(i, (f1, f2))| {
                assert_eq!(
                    f1, f2,
                    "at index {}. Usually it happened when mismatch constant constraint, e.g. region.constrain_constant() are calling in-consisntent", i
                )
            });
        assert_eq!(prover1.fixed(), prover2.fixed());
        assert_eq!(prover1.permutation(), prover2.permutation());
    }
}<|MERGE_RESOLUTION|>--- conflicted
+++ resolved
@@ -48,6 +48,7 @@
     pub execution: Box<ExecutionConfig<F>>,
     // External tables
     tx_table: TxTable,
+    pub(crate) rw_table: RwTable,
     pub(crate) rw_table: RwTable,
     bytecode_table: BytecodeTable,
     block_table: BlockTable,
@@ -165,11 +166,7 @@
             keccak_table,
             exp_table,
             rw_permutation_config,
-<<<<<<< HEAD
             chunk_ctx_config,
-=======
-            chunkctx_config,
->>>>>>> 5810e733
             pi_chunk_continuity,
         }
     }
@@ -279,13 +276,8 @@
             F::from(rw_table_chunked_index as u64),
             F::from(rw_table_chunked_index as u64) + F::ONE,
             F::from(rw_table_total_chunks as u64),
-<<<<<<< HEAD
             F::from(chunk.chunk_context.initial_rwc as u64),
             F::from(chunk.chunk_context.end_rwc as u64),
-=======
-            F::from(block.chunk_context.initial_rwc as u64),
-            F::from(block.chunk_context.end_rwc as u64),
->>>>>>> 5810e733
         ]];
 
         instance.extend(self.instance());
@@ -358,34 +350,19 @@
                 region.name_column(|| "EVM_pi_chunk_continuity", config.pi_chunk_continuity);
                 config.rw_table.load_with_region(
                     &mut region,
-<<<<<<< HEAD
-                    // pass non-padding rws to `load_with_region` since it will be padding inside
-                    &chunk.rws.table_assignments(true),
-=======
                     // pass non-padding rws to `load_with_region` since it will be padding
                     // inside
-                    &block.rws.table_assignments(true),
->>>>>>> 5810e733
+                    &chunk.rws.table_assignments(true),
                     // align with state circuit to padding to same max_rws
                     chunk.fixed_param.max_rws,
                     chunk.chunk_context.is_first_chunk(),
                 )?;
                 let permutation_cells = config.rw_permutation_config.assign(
                     &mut region,
-<<<<<<< HEAD
                     Value::known(chunk.permu_alpha),
                     Value::known(chunk.permu_gamma),
                     // Value::known(chunk.chrono_rw_prev_fingerprint),
                     Value::known(chunk.chrono_rw_fingerprints.prev_mul_acc),
-=======
-                    Value::known(block.permu_alpha),
-                    Value::known(block.permu_gamma),
-                    Value::known(
-                        block
-                            .permu_chronological_rwtable_fingerprints
-                            .acc_prev_fingerprints,
-                    ),
->>>>>>> 5810e733
                     &rw_rows_padding.to2dvec(),
                     "evm circuit",
                 )?;
@@ -412,7 +389,6 @@
 
     /// Compute the public inputs for this circuit.
     fn instance(&self) -> Vec<Vec<F>> {
-<<<<<<< HEAD
         let _block = self.block.as_ref().unwrap();
         let chunk = self.chunk.as_ref().unwrap();
 
@@ -426,25 +402,6 @@
             chunk.chrono_rw_fingerprints.mul_acc,
             chunk.chrono_rw_fingerprints.prev_mul_acc,
             chunk.chrono_rw_fingerprints.mul_acc,
-=======
-        let block = self.block.as_ref().unwrap();
-
-        vec![vec![
-            block.permu_alpha,
-            block.permu_gamma,
-            block
-                .permu_chronological_rwtable_fingerprints
-                .row_pre_fingerprints,
-            block
-                .permu_chronological_rwtable_fingerprints
-                .row_next_fingerprints,
-            block
-                .permu_chronological_rwtable_fingerprints
-                .acc_prev_fingerprints,
-            block
-                .permu_chronological_rwtable_fingerprints
-                .acc_next_fingerprints,
->>>>>>> 5810e733
         ]]
     }
 }
