--- conflicted
+++ resolved
@@ -1,25 +1,14 @@
 //! Table definitions used cross-circuits
 
-<<<<<<< HEAD
-use crate::copy_circuit::util::number_or_hash_to_field;
-use crate::evm_circuit::util::rlc;
-use crate::exp_circuit::param::{OFFSET_INCREMENT, ROWS_PER_STEP};
-use crate::impl_expr;
-use crate::util::build_tx_log_address;
-use crate::util::Challenges;
-use crate::witness::{
-    Block, BlockContext, Bytecode, MptUpdateRow, MptUpdates, Rw, RwMap, RwRow, Transaction,
-=======
 use crate::{
-    copy_circuit::number_or_hash_to_field,
+    copy_circuit::util::number_or_hash_to_field,
     evm_circuit::util::rlc,
-    exp_circuit::{OFFSET_INCREMENT, ROWS_PER_STEP},
+    exp_circuit::param::{OFFSET_INCREMENT, ROWS_PER_STEP},
     impl_expr,
     util::{build_tx_log_address, Challenges},
     witness::{
         Block, BlockContext, Bytecode, MptUpdateRow, MptUpdates, Rw, RwMap, RwRow, Transaction,
     },
->>>>>>> 56e097cf
 };
 use bus_mapping::circuit_input_builder::{CopyDataType, CopyEvent, CopyStep, ExpEvent};
 use core::iter::once;
