use crate::{get_client, GenDataOutput};
use bus_mapping::circuit_input_builder::{BuilderClient, CircuitInputBuilder, CircuitsParams};
use bus_mapping::mock::BlockData;
use eth_types::geth_types::GethData;
use halo2_proofs::dev::CellValue;
use halo2_proofs::plonk::{
    create_proof, keygen_pk, keygen_vk, verify_proof, Circuit, ProvingKey, VerifyingKey,
};
use halo2_proofs::poly::commitment::ParamsProver;
use halo2_proofs::poly::kzg::commitment::{KZGCommitmentScheme, ParamsKZG, ParamsVerifierKZG};
use halo2_proofs::poly::kzg::multiopen::{ProverSHPLONK, VerifierSHPLONK};
use halo2_proofs::poly::kzg::strategy::SingleStrategy;
use halo2_proofs::{dev::MockProver, halo2curves::bn256::Fr};
use halo2_proofs::{
    halo2curves::bn256::{Bn256, G1Affine},
    transcript::{
        Blake2bRead, Blake2bWrite, Challenge255, TranscriptReadBuffer, TranscriptWriterBuffer,
    },
};
use lazy_static::lazy_static;
use mock::TestContext;
use rand_chacha::rand_core::SeedableRng;
use rand_core::RngCore;
use rand_xorshift::XorShiftRng;
use std::collections::HashMap;
use std::marker::PhantomData;
use std::sync::Mutex;
use tokio::sync::Mutex as TokioMutex;
<<<<<<< HEAD
use zkevm_circuits::{
    bytecode_circuit::TestBytecodeCircuit,
    copy_circuit::TestCopyCircuit,
    evm_circuit::TestEvmCircuit,
    keccak_circuit::TestKeccakCircuit,
    state_circuit::TestStateCircuit,
    super_circuit::SuperCircuit,
    tx_circuit::TestTxCircuit,
    util::SubCircuit,
    witness::{block_convert, Block},
};
=======
use zkevm_circuits::bytecode_circuit::circuit::BytecodeCircuit;
use zkevm_circuits::copy_circuit::CopyCircuit;
use zkevm_circuits::evm_circuit::EvmCircuit;
use zkevm_circuits::exp_circuit::ExpCircuit;
use zkevm_circuits::keccak_circuit::KeccakCircuit;
use zkevm_circuits::state_circuit::StateCircuit;
use zkevm_circuits::super_circuit::SuperCircuit;
use zkevm_circuits::tx_circuit::TxCircuit;
use zkevm_circuits::util::SubCircuit;
use zkevm_circuits::witness::{block_convert, Block};
>>>>>>> 84e9bd48

/// TEST_MOCK_RANDOMNESS
const TEST_MOCK_RANDOMNESS: u64 = 0x100;

/// MAX_TXS
const MAX_TXS: usize = 4;
/// MAX_CALLDATA
const MAX_CALLDATA: usize = 512;
/// MAX_RWS
const MAX_RWS: usize = 5888;
/// MAX_BYTECODE
const MAX_BYTECODE: usize = 5000;
/// MAX_COPY_ROWS
const MAX_COPY_ROWS: usize = 5888;
/// MAX_EVM_ROWS
const MAX_EVM_ROWS: usize = 10000;
/// MAX_EXP_STEPS
const MAX_EXP_STEPS: usize = 1000;

const MAX_KECCAK_ROWS: usize = 10000;

const CIRCUITS_PARAMS: CircuitsParams = CircuitsParams {
    max_rws: MAX_RWS,
    max_txs: MAX_TXS,
    max_calldata: MAX_CALLDATA,
    max_bytecode: MAX_BYTECODE,
    max_copy_rows: MAX_COPY_ROWS,
    max_evm_rows: MAX_EVM_ROWS,
    max_exp_steps: MAX_EXP_STEPS,
    max_keccak_rows: MAX_KECCAK_ROWS,
};

const EVM_CIRCUIT_DEGREE: u32 = 18;
const STATE_CIRCUIT_DEGREE: u32 = 17;
const TX_CIRCUIT_DEGREE: u32 = 20;
const BYTECODE_CIRCUIT_DEGREE: u32 = 16;
const COPY_CIRCUIT_DEGREE: u32 = 16;
const KECCAK_CIRCUIT_DEGREE: u32 = 16;
const SUPER_CIRCUIT_DEGREE: u32 = 20;
const EXP_CIRCUIT_DEGREE: u32 = 16;

lazy_static! {
    /// Data generation.
    static ref GEN_DATA: GenDataOutput = GenDataOutput::load();
    static ref RNG: XorShiftRng = XorShiftRng::from_seed([
        0x59, 0x62, 0xbe, 0x5d, 0x76, 0x3d, 0x31, 0x8d, 0x17, 0xdb, 0x37, 0x32, 0x54, 0x06, 0xbc,
        0xe5,
    ]);
}

lazy_static! {
    static ref GEN_PARAMS: Mutex<HashMap<u32, ParamsKZG<Bn256>>> = Mutex::new(HashMap::new());
}

lazy_static! {
    /// Integration test for EVM circuit
    pub static ref EVM_CIRCUIT_TEST: TokioMutex<IntegrationTest<TestEvmCircuit<Fr>>> =
    TokioMutex::new(IntegrationTest::new("EVM", EVM_CIRCUIT_DEGREE));

    /// Integration test for State circuit
    pub static ref STATE_CIRCUIT_TEST: TokioMutex<IntegrationTest<TestStateCircuit<Fr>>> =
    TokioMutex::new(IntegrationTest::new("State", STATE_CIRCUIT_DEGREE));

    /// Integration test for State circuit
    pub static ref TX_CIRCUIT_TEST: TokioMutex<IntegrationTest<TestTxCircuit<Fr>>> =
    TokioMutex::new(IntegrationTest::new("Tx", TX_CIRCUIT_DEGREE));

    /// Integration test for Bytecode circuit
    pub static ref BYTECODE_CIRCUIT_TEST: TokioMutex<IntegrationTest<TestBytecodeCircuit<Fr>>> =
    TokioMutex::new(IntegrationTest::new("Bytecode", BYTECODE_CIRCUIT_DEGREE));

    /// Integration test for Copy circuit
    pub static ref COPY_CIRCUIT_TEST: TokioMutex<IntegrationTest<TestCopyCircuit<Fr>>> =
    TokioMutex::new(IntegrationTest::new("Copy", COPY_CIRCUIT_DEGREE));

    /// Integration test for Keccak circuit
    pub static ref KECCAK_CIRCUIT_TEST: TokioMutex<IntegrationTest<TestKeccakCircuit<Fr>>> =
    TokioMutex::new(IntegrationTest::new("Keccak", KECCAK_CIRCUIT_DEGREE));

    /// Integration test for Copy circuit
    pub static ref SUPER_CIRCUIT_TEST: TokioMutex<IntegrationTest<SuperCircuit::<Fr, MAX_TXS, MAX_CALLDATA, TEST_MOCK_RANDOMNESS>>> =
    TokioMutex::new(IntegrationTest::new("Super", SUPER_CIRCUIT_DEGREE));

     /// Integration test for Exp circuit
     pub static ref EXP_CIRCUIT_TEST: TokioMutex<IntegrationTest<ExpCircuit::<Fr>>> =
     TokioMutex::new(IntegrationTest::new("Exp", EXP_CIRCUIT_DEGREE));
}

/// Generic implementation for integration tests
pub struct IntegrationTest<C: SubCircuit<Fr> + Circuit<Fr>> {
    name: &'static str,
    degree: u32,
    key: Option<ProvingKey<G1Affine>>,
    fixed: Option<Vec<Vec<CellValue<Fr>>>>,
    _marker: PhantomData<C>,
}

impl<C: SubCircuit<Fr> + Circuit<Fr>> IntegrationTest<C> {
    fn new(name: &'static str, degree: u32) -> Self {
        Self {
            name,
            degree,
            key: None,
            fixed: None,
            _marker: PhantomData,
        }
    }

    fn get_key(&mut self) -> ProvingKey<G1Affine> {
        match self.key.clone() {
            Some(key) => key,
            None => {
                let block = new_empty_block();
                let circuit = C::new_from_block(&block);
                let general_params = get_general_params(self.degree);

                let verifying_key =
                    keygen_vk(&general_params, &circuit).expect("keygen_vk should not fail");
                let key = keygen_pk(&general_params, verifying_key, &circuit)
                    .expect("keygen_pk should not fail");
                self.key = Some(key.clone());
                key
            }
        }
    }

    fn test_actual(&self, circuit: C, instance: Vec<Vec<Fr>>, proving_key: ProvingKey<G1Affine>) {
        fn test_gen_proof<C: Circuit<Fr>, R: RngCore>(
            rng: R,
            circuit: C,
            general_params: &ParamsKZG<Bn256>,
            proving_key: &ProvingKey<G1Affine>,
            mut transcript: Blake2bWrite<Vec<u8>, G1Affine, Challenge255<G1Affine>>,
            instances: &[&[Fr]],
        ) -> Vec<u8> {
            create_proof::<
                KZGCommitmentScheme<Bn256>,
                ProverSHPLONK<'_, Bn256>,
                Challenge255<G1Affine>,
                R,
                Blake2bWrite<Vec<u8>, G1Affine, Challenge255<G1Affine>>,
                C,
            >(
                general_params,
                proving_key,
                &[circuit],
                &[instances],
                rng,
                &mut transcript,
            )
            .expect("proof generation should not fail");

            transcript.finalize()
        }

        fn test_verify(
            general_params: &ParamsKZG<Bn256>,
            verifier_params: &ParamsKZG<Bn256>,
            verifying_key: &VerifyingKey<G1Affine>,
            proof: &[u8],
            instances: &[&[Fr]],
        ) {
            let mut verifier_transcript = Blake2bRead::<_, G1Affine, Challenge255<_>>::init(proof);
            let strategy = SingleStrategy::new(general_params);

            verify_proof::<
                KZGCommitmentScheme<Bn256>,
                VerifierSHPLONK<'_, Bn256>,
                Challenge255<G1Affine>,
                Blake2bRead<&[u8], G1Affine, Challenge255<G1Affine>>,
                SingleStrategy<'_, Bn256>,
            >(
                verifier_params,
                verifying_key,
                strategy,
                &[instances],
                &mut verifier_transcript,
            )
            .expect("failed to verify circuit");
        }

        let general_params = get_general_params(self.degree);
        let verifier_params: ParamsVerifierKZG<Bn256> = general_params.verifier_params().clone();

        let transcript = Blake2bWrite::<_, G1Affine, Challenge255<_>>::init(vec![]);

        // change instace to slice
        let instance: Vec<&[Fr]> = instance.iter().map(|v| v.as_slice()).collect();

        let proof = test_gen_proof(
            RNG.clone(),
            circuit,
            &general_params,
            &proving_key,
            transcript,
            &instance,
        );

        let verifying_key = proving_key.get_vk();
        test_verify(
            &general_params,
            &verifier_params,
            verifying_key,
            &proof,
            &instance,
        );
    }

    fn test_mock(&mut self, circuit: &C, instance: Vec<Vec<Fr>>) {
        let mock_prover = MockProver::<Fr>::run(self.degree, circuit, instance).unwrap();

        self.test_variadic(&mock_prover);

        mock_prover
            .verify_par()
            .expect("mock prover verification failed");
    }

    fn test_variadic(&mut self, mock_prover: &MockProver<Fr>) {
        let fixed = mock_prover.fixed();

        match self.fixed.clone() {
            Some(prev_fixed) => {
                assert!(
                    fixed.eq(&prev_fixed),
                    "circuit fixed columns are not constant for different witnesses"
                );
            }
            None => {
                self.fixed = Some(fixed.clone());
            }
        };

        // TODO: check mock_prover.permutation(), currently the returning type
        // is private so cannot store.
    }

    /// Run integration test at a block identified by a tag.
    pub async fn test_at_block_tag(&mut self, block_tag: &str, actual: bool) {
        let block_num = *GEN_DATA.blocks.get(block_tag).unwrap();
        let (builder, _) = gen_inputs(block_num).await;

        log::info!(
            "test {} circuit, block: #{} - {}",
            self.name,
            block_num,
            block_tag
        );
        let mut block = block_convert(&builder.block, &builder.code_db).unwrap();
        block.randomness = Fr::from(TEST_MOCK_RANDOMNESS);
        let circuit = C::new_from_block(&block);
        let instance = circuit.instance();

        if actual {
            let key = self.get_key();
            self.test_actual(circuit, instance, key);
        } else {
            self.test_mock(&circuit, instance);
        }
    }
}

fn new_empty_block() -> Block<Fr> {
    let block: GethData = TestContext::<0, 0>::new(None, |_| {}, |_, _| {}, |b, _| b)
        .unwrap()
        .into();
    let mut builder = BlockData::new_from_geth_data_with_params(block.clone(), CIRCUITS_PARAMS)
        .new_circuit_input_builder();
    builder
        .handle_block(&block.eth_block, &block.geth_traces)
        .unwrap();
    block_convert(&builder.block, &builder.code_db).unwrap()
}

fn get_general_params(degree: u32) -> ParamsKZG<Bn256> {
    let mut map = GEN_PARAMS.lock().unwrap();
    match map.get(&degree) {
        Some(params) => params.clone(),
        None => {
            let params = ParamsKZG::<Bn256>::setup(degree, RNG.clone());
            map.insert(degree, params.clone());
            params
        }
    }
}

/// returns gen_inputs for a block number
async fn gen_inputs(
    block_num: u64,
) -> (
    CircuitInputBuilder,
    eth_types::Block<eth_types::Transaction>,
) {
    let cli = get_client();
    let cli = BuilderClient::new(cli, CIRCUITS_PARAMS).await.unwrap();

    cli.gen_inputs(block_num).await.unwrap()
}<|MERGE_RESOLUTION|>--- conflicted
+++ resolved
@@ -26,11 +26,11 @@
 use std::marker::PhantomData;
 use std::sync::Mutex;
 use tokio::sync::Mutex as TokioMutex;
-<<<<<<< HEAD
 use zkevm_circuits::{
     bytecode_circuit::TestBytecodeCircuit,
     copy_circuit::TestCopyCircuit,
     evm_circuit::TestEvmCircuit,
+    exp_circuit::TestExpCircuit,
     keccak_circuit::TestKeccakCircuit,
     state_circuit::TestStateCircuit,
     super_circuit::SuperCircuit,
@@ -38,18 +38,6 @@
     util::SubCircuit,
     witness::{block_convert, Block},
 };
-=======
-use zkevm_circuits::bytecode_circuit::circuit::BytecodeCircuit;
-use zkevm_circuits::copy_circuit::CopyCircuit;
-use zkevm_circuits::evm_circuit::EvmCircuit;
-use zkevm_circuits::exp_circuit::ExpCircuit;
-use zkevm_circuits::keccak_circuit::KeccakCircuit;
-use zkevm_circuits::state_circuit::StateCircuit;
-use zkevm_circuits::super_circuit::SuperCircuit;
-use zkevm_circuits::tx_circuit::TxCircuit;
-use zkevm_circuits::util::SubCircuit;
-use zkevm_circuits::witness::{block_convert, Block};
->>>>>>> 84e9bd48
 
 /// TEST_MOCK_RANDOMNESS
 const TEST_MOCK_RANDOMNESS: u64 = 0x100;
@@ -134,7 +122,7 @@
     TokioMutex::new(IntegrationTest::new("Super", SUPER_CIRCUIT_DEGREE));
 
      /// Integration test for Exp circuit
-     pub static ref EXP_CIRCUIT_TEST: TokioMutex<IntegrationTest<ExpCircuit::<Fr>>> =
+     pub static ref EXP_CIRCUIT_TEST: TokioMutex<IntegrationTest<TestExpCircuit::<Fr>>> =
      TokioMutex::new(IntegrationTest::new("Exp", EXP_CIRCUIT_DEGREE));
 }
 
